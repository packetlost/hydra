/*
 * Licensed under the Apache License, Version 2.0 (the "License");
 * you may not use this file except in compliance with the License.
 * You may obtain a copy of the License at
 *
 * http://www.apache.org/licenses/LICENSE-2.0
 *
 * Unless required by applicable law or agreed to in writing, software
 * distributed under the License is distributed on an "AS IS" BASIS,
 * WITHOUT WARRANTIES OR CONDITIONS OF ANY KIND, either express or implied.
 * See the License for the specific language governing permissions and
 * limitations under the License.
 */
package com.addthis.hydra.task.output;

import java.util.LinkedList;
import java.util.List;
import java.util.concurrent.ExecutorService;
import java.util.concurrent.LinkedBlockingQueue;
import java.util.concurrent.ThreadPoolExecutor;
import java.util.concurrent.TimeUnit;

import com.addthis.bundle.channel.DataChannelError;
import com.addthis.bundle.core.Bundle;
import com.addthis.bundle.core.BundleField;
import com.addthis.bundle.util.ValueUtil;
import com.addthis.bundle.value.ValueObject;
import com.addthis.codec.annotations.FieldConfig;
import com.addthis.hydra.data.filter.bundle.BundleFilter;
import com.addthis.hydra.task.map.DataPurgeConfig;
import com.addthis.hydra.task.map.DataPurgeService;
import com.addthis.hydra.task.map.DataPurgeServiceImpl;
import com.addthis.hydra.task.run.TaskRunConfig;

import com.google.common.util.concurrent.MoreExecutors;
import com.google.common.util.concurrent.ThreadFactoryBuilder;

import org.joda.time.DateTime;
import org.slf4j.Logger;
import org.slf4j.LoggerFactory;

public abstract class AbstractDataOutput extends DataOutputTypeList {

<<<<<<< HEAD
    private static final Logger log = LoggerFactory.getLogger(AbstractDataOutput.class);
=======
    private final Logger log = LoggerFactory.getLogger(AbstractDataOutput.class);

    @FieldConfig(codable = true)
    private boolean enableJmx = Parameter.boolValue("split.minion.usejmx", true);
>>>>>>> 89776e78

    /**
     * Array of strings that determines the output file path.
     * See above for variable substitutions.
     * This field is required.
     */
    @FieldConfig(codable = true, required = true)
    private String[] path;

    /**
     * Optional filter to apply to the data stream.
     * Only bundles from the stream that return true
     * are emitted to the output. Default is null.
     */
    @FieldConfig(codable = true)
    private BundleFilter filter;

    /**
     * Optionally purge data from previous runs of this job.
     * Purging is based on the date of the data.
     * This field is optional.
     */
    @FieldConfig(codable = true)
    private DataPurgeConfig dataPurgeConfig;

    private String[] fileToken;
    private TokenIndex[] varToken;

    abstract AbstractOutputWriter getWriter();

    @Override
    public void open(TaskRunConfig config) {
        log.info("[init] {}", config);

        if (dataPurgeConfig != null) {
            purgeData();
        }
<<<<<<< HEAD
        LinkedList<TokenIndex> vt = new LinkedList<TokenIndex>();
=======
        LinkedList<TokenIndex> vt = new LinkedList<>();
>>>>>>> 89776e78
        String[] ft = new String[path.length];
        for (int i = 0; i < ft.length; i++) {
            if (path[i].startsWith("[[") && path[i].endsWith("]]")) {
                String tok = path[i].substring(2, path[i].length() - 2);
                if (tok.equals("job")) {
                    path[i] = config.jobId;
                } else if (tok.startsWith("node")) {
                    path[i] = Integer.toString(tok.startsWith("nodes") ? config.nodeCount : config.node);
                    int cp = tok.indexOf(":");
                    if (cp > 0) {
                        path[i] = padleft(path[i], Integer.parseInt(tok.substring(cp + 1)));
                    }
                }
            }
            if (path[i].startsWith("{{") && path[i].endsWith("}}")) {
                String tok = path[i].substring(2, path[i].length() - 2);
                vt.add(new TokenIndex(getFormat().getField(tok), i));
            }
            ft[i] = path[i];
            log.debug("[binding {}", path[i]);
        }
        log.debug("[bind] var={}", vt);
        varToken = vt.toArray(new TokenIndex[vt.size()]);
        fileToken = ft;
    }

    @Override
    public void send(Bundle bundle) throws DataChannelError {
        try {
            AbstractOutputWriter writer = getWriter();
            if (filter != null && !filter.filter(bundle)) {
                return;
            }
            String[] tok = new String[fileToken.length];
            for (int i = 0; i < tok.length; i++) {
                tok[i] = fileToken[i];
            }
            for (int i = 0; i < varToken.length; i++) {
                TokenIndex t = varToken[i];
                ValueObject vo = bundle.getValue(bundle.getFormat().getField(t.field.getName()));
                if (vo == null) {
                    throw new NullPointerException("Null value in output path: " + t.field.getName());
                }
                tok[t.index] = ValueUtil.asNativeString(vo);
            }
            StringBuilder sb = new StringBuilder();
            for (int i = 0; i < tok.length; i++) {
                sb.append(tok[i]);
            }
            log.debug("send {} to {}", bundle, sb);
            writer.writeLine(sb.toString(), bundle);
        } catch (Exception ex) {
            throw DataChannelError.promote(ex);
        }
    }

    @Override
    public void send(List<Bundle> bundles) {
        if (bundles != null && !bundles.isEmpty()) {
            for (Bundle bundle : bundles) {
                send(bundle);
            }
        }
    }

    @Override
    public void sourceError(DataChannelError er) {
        AbstractOutputWriter writer = getWriter();
        writer.closeOpenOutputs();
        log.error("[sourceError]", er);
    }

    @Override
    public void sendComplete() {
        AbstractOutputWriter writer = getWriter();
        writer.closeOpenOutputs();
        log.info("[sendComplete]");
    }

    public AbstractDataOutput setPath(String[] path) {
        this.path = path;
        return this;
    }

    /**
     * for associating a bundle field with a mutable string index
     */
    static class TokenIndex {

        TokenIndex(BundleField field, int index) {
            this.field = field;
            this.index = index;
        }

        BundleField field;
        int index;

        @Override
        public String toString() {
            return field.getName() + "@" + index;
        }
    }

    private void purgeData() {
        if ((dataPurgeConfig.getMaxAgeInDays() > 0 || dataPurgeConfig.getMaxAgeInHours() > 0) && dataPurgeConfig.getDatePathFormat() != null) {
            log.info("Starting DataPurge in separate thread...");
            /* run the data purge in a separate thread to allow splitting to run concurrently with the purging process */
            ExecutorService executorService = MoreExecutors.getExitingExecutorService(new ThreadPoolExecutor(1, 1, 0L, TimeUnit.MILLISECONDS, new LinkedBlockingQueue<Runnable>(), new ThreadFactoryBuilder().setNameFormat("DataOutputFilePurger-%d").build()));
            executorService.execute(new DataPurgeRunner(new DataPurgeServiceImpl()));
            executorService.shutdown();
        } else {
            if (log.isDebugEnabled()) {
                log.debug("DataPurge parameters not provided, data will be maintained indefinitely.");
            }
        }
    }

    private class DataPurgeRunner implements Runnable {

        private DataPurgeService dataPurgeService;

        private DataPurgeRunner(DataPurgeService dataPurgeService) {
            this.dataPurgeService = dataPurgeService;
        }

        @Override
        public void run() {
            if (!dataPurgeService.purgeData(dataPurgeConfig, new DateTime())) {
                log.info("Unable to purge data older than " + dataPurgeConfig.getMaxAgeInDays() + " days");
            } else {
                log.info("Successfully purged data older than " + dataPurgeConfig.getMaxAgeInDays() + " days");
            }
        }
    }

    public static String padleft(String str, int len) {
        final String pad = "0000000000";
        if (str.length() < len) {
            return pad.substring(pad.length() - len + str.length()).concat(str);
        } else if (str.length() > len) {
            return str.substring(0, len);
        } else {
            return str;
        }
    }
}<|MERGE_RESOLUTION|>--- conflicted
+++ resolved
@@ -41,14 +41,7 @@
 
 public abstract class AbstractDataOutput extends DataOutputTypeList {
 
-<<<<<<< HEAD
     private static final Logger log = LoggerFactory.getLogger(AbstractDataOutput.class);
-=======
-    private final Logger log = LoggerFactory.getLogger(AbstractDataOutput.class);
-
-    @FieldConfig(codable = true)
-    private boolean enableJmx = Parameter.boolValue("split.minion.usejmx", true);
->>>>>>> 89776e78
 
     /**
      * Array of strings that determines the output file path.
@@ -86,11 +79,7 @@
         if (dataPurgeConfig != null) {
             purgeData();
         }
-<<<<<<< HEAD
-        LinkedList<TokenIndex> vt = new LinkedList<TokenIndex>();
-=======
         LinkedList<TokenIndex> vt = new LinkedList<>();
->>>>>>> 89776e78
         String[] ft = new String[path.length];
         for (int i = 0; i < ft.length; i++) {
             if (path[i].startsWith("[[") && path[i].endsWith("]]")) {
