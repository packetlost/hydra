/*
 * Licensed under the Apache License, Version 2.0 (the "License");
 * you may not use this file except in compliance with the License.
 * You may obtain a copy of the License at
 *
 * http://www.apache.org/licenses/LICENSE-2.0
 *
 * Unless required by applicable law or agreed to in writing, software
 * distributed under the License is distributed on an "AS IS" BASIS,
 * WITHOUT WARRANTIES OR CONDITIONS OF ANY KIND, either express or implied.
 * See the License for the specific language governing permissions and
 * limitations under the License.
 */
package com.addthis.hydra.task.output.tree;

import java.util.Collections;
import java.util.List;

import com.addthis.basis.util.Strings;

import com.addthis.bundle.core.Bundle;
import com.addthis.bundle.table.DataTable;
import com.addthis.codec.Codec;
import com.addthis.hydra.data.query.AbstractTableOp;
import com.addthis.hydra.data.query.QueryElement;
import com.addthis.hydra.data.query.QueryOp;
import com.addthis.hydra.data.query.QueryOpProcessor;
import com.addthis.hydra.data.query.engine.QueryEngine;
import com.addthis.hydra.data.tree.DataTree;
import com.addthis.hydra.data.tree.DataTreeNode;
import com.addthis.hydra.task.output.ValuesOutput;

import org.apache.commons.lang3.mutable.MutableInt;

import io.netty.channel.DefaultChannelProgressivePromise;
import io.netty.util.concurrent.ImmediateEventExecutor;

/**
 * @user-reference
 * @hydra-name output
 */
public class PathOutput extends PathElement {

    /**
     * If non-null then use this value in the
     * {@link Object#toString() toString()} method. Default is null.
     */
    @Codec.Set(codable = true)
    private String description;

    @Codec.Set(codable = true)
    private QueryElement[] query;

    @Codec.Set(codable = true)
    private QueryOp[] ops;

    @Codec.Set(codable = true)
    private String queryString;

    @Codec.Set(codable = true)
    private String opsString;

    /**
     * This field is required.
     */
    @Codec.Set(codable = true, required = true)
    private ValuesOutput output;

    @Codec.Set(codable = true)
    private int maxmem;

    @Codec.Set(codable = true)
    private boolean debug;

    private QueryEngine engine;

    @Override
    public String toString() {
        return description != null ? description : Strings.join(query, "/");
    }

    @Override
    public void resolve(final TreeMapper mapper) {
        super.resolve(mapper);
        if ((queryString == null) && (query == null)) {
            throw new RuntimeException("either query or queryString required in PathOutput");
        }
<<<<<<< HEAD
        if (query == null && queryString != null) {
=======
        if (query == null) {
>>>>>>> 7d6d12c0
            String[] q = Strings.splitArray(queryString, "/");
            query = new QueryElement[q.length];
            MutableInt col = new MutableInt(0);
            int i = 0;
            for (String qe : q) {
                query[i++] = new QueryElement().parse(qe, col);
            }
        }
    }

    @Override
    public List<DataTreeNode> getNextNodeList(final TreeMapState state) {
        exec(state.current().getTreeRoot());
        return Collections.emptyList();
    }

    public void exec(DataTree tree) {
        synchronized (this) {
            if (engine == null) {
                engine = new QueryEngine(tree);
            }
        }
        QueryOpProcessor rp = new QueryOpProcessor.Builder(output, opsString)
                .memTip(maxmem).build();
        if (ops != null) {
            for (QueryOp op : ops) {
                rp.appendOp(op);
            }
        }
        rp.appendOp(new OutputOp(rp));
        try {
            output.open();
            engine.search(query, rp,
                    new DefaultChannelProgressivePromise(null, ImmediateEventExecutor.INSTANCE));
        } catch (Exception e) {
            e.printStackTrace();
        } finally {
            output.sendComplete();
        }
    }

    /**
     * term op chain with this
     */
    class OutputOp extends AbstractTableOp {

        public OutputOp(QueryOpProcessor processor) {
            super(processor.tableFactory(), processor.opPromise());
        }

        @Override
        public void send(Bundle row) {
            try {
                if (debug) {
                    log.warn("--> " + row);
                }
                output.send(row);
            } catch (Exception e) {
                e.printStackTrace();
            }
        }

        @Override
        public DataTable tableOp(DataTable result) {
            return null;
        }
    }
}<|MERGE_RESOLUTION|>--- conflicted
+++ resolved
@@ -85,11 +85,7 @@
         if ((queryString == null) && (query == null)) {
             throw new RuntimeException("either query or queryString required in PathOutput");
         }
-<<<<<<< HEAD
-        if (query == null && queryString != null) {
-=======
         if (query == null) {
->>>>>>> 7d6d12c0
             String[] q = Strings.splitArray(queryString, "/");
             query = new QueryElement[q.length];
             MutableInt col = new MutableInt(0);
