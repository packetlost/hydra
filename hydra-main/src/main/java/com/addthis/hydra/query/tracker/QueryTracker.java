--- conflicted
+++ resolved
@@ -74,25 +74,16 @@
 
     public QueryTracker() {
         this.recentlyCompleted = CacheBuilder.newBuilder()
-<<<<<<< HEAD
-                                             .maximumSize(MAX_FINISHED_CACHE_SIZE)
-                                             .build();
-
-        this.timeoutWatcherService.scheduleWithFixedDelay(
-                new TimeoutWatcher(running), 5, 5, TimeUnit.SECONDS);
-        this.eventLog = LogUtil.newBundleOutputFromConfig("queries");
-    }
-
-    @Override
-    public void close() {
-        eventLog.sendComplete();
-=======
                 .maximumSize(MAX_FINISHED_CACHE_SIZE).build();
         // start timeoutWatcher
         ScheduledFuture<?> watcherFuture = this.timeoutWatcherService.scheduleWithFixedDelay(
                 new TimeoutWatcher(running), 5, 5, TimeUnit.SECONDS);
         checkForErrors(watcherFuture);
->>>>>>> 89776e78
+        this.eventLog = LogUtil.newBundleOutputFromConfig("queries");
+    }
+
+    public void close() {
+        eventLog.sendComplete();
     }
 
     public int getRunningCount() {
@@ -132,13 +123,6 @@
             return false;
         }
     }
-<<<<<<< HEAD
-=======
-
-    void log(StringMapHelper output) {
-        output.add("timestamp", format.format(new Date()));
-        eventLog.writeLine(output.createKVPairs().toString());
-    }
 
     // makes sure the future object doesn't swallow any executor-startup related errors
     private static void checkForErrors(ScheduledFuture<?> future) {
@@ -159,5 +143,4 @@
             }
         }
     }
->>>>>>> 89776e78
 }