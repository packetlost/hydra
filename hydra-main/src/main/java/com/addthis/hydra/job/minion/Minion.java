--- conflicted
+++ resolved
@@ -121,14 +121,9 @@
     private static final int maxJobPort = Parameter.intValue("minion.job.maxport", 0);
     private static final String group = System.getProperty("minion.group", "none");
     private static final String localHost = System.getProperty("minion.localhost");
-<<<<<<< HEAD
-    private String batchBrokerHost = Parameter.value("batch.brokerHost", "localhost");
-    private int batchBrokerPort = Parameter.intValue("batch.brokerPort", 5672);
-=======
     private static final String batchBrokerAddresses = Parameter.value("batch.brokerAddresses", "localhost:5672");
     private static final String batchBrokerUsername = Parameter.value("batch.brokerUsername", "guest");
     private static final String batchBrokerPassword = Parameter.value("batch.brokerPassword", "guest");
->>>>>>> 1513c387
     private static final int sendStatusRetries = Parameter.intValue("send.status.retries", 5);
     private static final int sendStatusRetryDelay = Parameter.intValue("send.status.delay", 5000);
     static final long hostMetricUpdaterInterval = Parameter.longValue("minion.host.metric.interval", 30 * 1000);
@@ -384,7 +379,6 @@
 
     private synchronized boolean connectToRabbitMQ() {
         String[] routingKeys = {uuid, HostMessage.ALL_HOSTS};
-<<<<<<< HEAD
         if (useMesos) {
             batchBrokerHost = MesosServiceDiscoveryUtility.getMesosProxy();
             batchBrokerPort = MesosServiceDiscoveryUtility.getAssignedPort(Parameter.value("mesos.rabbitAppId", "rabbitmq"), Parameter.intValue("mesos.rabbitPortIndex", 0));
@@ -393,15 +387,6 @@
         queryControlProducer = new RabbitMessageProducer("CSBatchQuery", batchBrokerHost, batchBrokerPort);
         try {
             Connection connection = RabbitMQUtil.createConnection(batchBrokerHost, batchBrokerPort);
-=======
-        batchControlProducer = new RabbitMessageProducer("CSBatchControl", batchBrokerAddresses, batchBrokerUsername,
-                                                         batchBrokerPassword);
-        queryControlProducer = new RabbitMessageProducer("CSBatchQuery", batchBrokerAddresses, batchBrokerUsername,
-                                                         batchBrokerPassword);
-        try {
-            Connection connection = RabbitMQUtil.createConnection(batchBrokerAddresses, batchBrokerUsername,
-                                                                  batchBrokerPassword);
->>>>>>> 1513c387
             channel = connection.createChannel();
             channel.exchangeDeclare("CSBatchJob", "direct");
             AMQP.Queue.DeclareOk result = channel.queueDeclare(uuid + ".batchJob", true, false, false, null);
@@ -679,11 +664,7 @@
         long time = System.currentTimeMillis();
         HostState status = new HostState(uuid);
         status.setHost(myHost);
-        if (useMesos) {
-            status.setPort(mesosWebPort);
-        } else {
-            status.setPort(getJettyPort());
-        }
+        status.setPort(getJettyPort());
         status.setGroup(group);
         status.setTime(time);
         status.setUser(user);
