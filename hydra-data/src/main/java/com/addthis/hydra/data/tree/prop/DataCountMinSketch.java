--- conflicted
+++ resolved
@@ -13,15 +13,8 @@
  */
 package com.addthis.hydra.data.tree.prop;
 
-<<<<<<< HEAD
-import javax.annotation.Nonnull;
-import javax.annotation.Nullable;
-
 import java.util.ArrayList;
 import java.util.Collection;
-=======
-import java.util.List;
->>>>>>> 7d6d12c0
 
 import com.addthis.basis.util.Strings;
 
@@ -160,18 +153,12 @@
 
 
     @Override
-<<<<<<< HEAD
     public Collection<ReadNode> getNodes(ReadNode parent, String key) {
+        if (key == null) {
+            throw new IllegalArgumentException("No key arguments entered");
+        }
         String[] keys = Strings.splitArray(key, "~");
         Collection<ReadNode> list = new ArrayList<>(keys.length);
-=======
-    public List<DataTreeNode> getNodes(DataTreeNode parent, String key) {
-        if (key == null) {
-            throw new IllegalArgumentException("No key arguments entered");
-        }
-        String keys[] = Strings.splitArray(key, "~");
-        TreeNodeList list = new TreeNodeList(keys.length);
->>>>>>> 7d6d12c0
         for (String k : keys) {
             long count = sketch.estimateCount(k);
             list.add(new VirtualTreeNode(k, count));
